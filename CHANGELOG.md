# Changelog

All notable changes to this project will be documented in this file.

The format is based on [Keep a Changelog](http://keepachangelog.com/en/1.0.0/)
and this project adheres to [Semantic Versioning](http://semver.org/spec/v2.0.0.html).

<<<<<<< HEAD
## [Unreleased]

### Added

- Support for job tracing via [Datadog APM](https://www.datadoghq.com/product/apm/). To enable, either set the `tracing-backend` config or the `BUILDKITE_TRACING_BACKEND` env var to `datadog`. By default the agent will attempt to send traces to the default agent address and APM port (`127.0.0.1:8126`), but this can be configured with the `DD_AGENT_HOST` and `DD_AGENT_APM_PORT` env vars.
=======
## [v3.24.0](https://github.com/buildkite/agent/compare/v3.23.1...v3.24.0) (2020-09-29)

### Fixed
* Fix build script [#1300](https://github.com/buildkite/agent/pull/1300) ([goodspark](https://github.com/goodspark))
* Fix typos [#1297](https://github.com/buildkite/agent/pull/1297) ([JuanitoFatas](https://github.com/JuanitoFatas))
* Fix flaky tests: experiments and parallel tests don't mix [#1295](https://github.com/buildkite/agent/pull/1295) ([pda](https://github.com/pda))
* artifact_uploader_test fixed for Windows. [#1288](https://github.com/buildkite/agent/pull/1288) ([pda](https://github.com/pda))
* Windows integration tests: git file path quirk fix [#1291](https://github.com/buildkite/agent/pull/1291) ([pda](https://github.com/pda))

### Changed
* git-mirrors: set BUILDKITE_REPO_MIRROR=/path/to/mirror/repo [#1311](https://github.com/buildkite/agent/pull/1311) ([pda](https://github.com/pda))
* Truncate BUILDKITE_MESSAGE to 64 KiB [#1307](https://github.com/buildkite/agent/pull/1307) ([pda](https://github.com/pda))
* CI: windows tests on queue=buildkite-agent-windows without Docker [#1294](https://github.com/buildkite/agent/pull/1294) ([pda](https://github.com/pda))
* buildkite:git:commit meta-data via stdin; avoid Argument List Too Long [#1302](https://github.com/buildkite/agent/pull/1302) ([pda](https://github.com/pda))
* Expand the CLI test step [#1293](https://github.com/buildkite/agent/pull/1293) ([ticky](https://github.com/ticky))
* Improve Apple Silicon Mac support [#1289](https://github.com/buildkite/agent/pull/1289) ([ticky](https://github.com/ticky))
* update github.com/urfave/cli to the latest v1 release [#1287](https://github.com/buildkite/agent/pull/1287) ([yob](https://github.com/yob))

>>>>>>> 68f6b852

## [v3.23.1](https://github.com/buildkite/agent/compare/v3.23.0...v3.23.1) (2020-09-09)

### Fixed
* Fix CLI flag/argument order sensitivity regression [#1286](https://github.com/buildkite/agent/pull/1286) ([yob](https://github.com/yob))


## [v3.23.0](https://github.com/buildkite/agent/compare/v3.22.1...v3.23.0) (2020-09-04)

### Added
* New artifact search subcommand [#1278](https://github.com/buildkite/agent/pull/1278) ([chloeruka](https://github.com/chloeruka))
![image](https://user-images.githubusercontent.com/30171259/92212159-e32bd700-eed4-11ea-9af8-2ad024eaecc1.png)
* Add sidecar agent suitable for being shared via volume in ECS or Kubernetes [#1218](https://github.com/buildkite/agent/pull/1218) ([keithduncan](https://github.com/keithduncan)) [#1263](https://github.com/buildkite/agent/pull/1263) ([yob](https://github.com/yob))
* We now fetch amd64 binaries on Apple Silicon Macs in anticipation of new macOS ARM computers [#1237](https://github.com/buildkite/agent/pull/1237) ([ticky](https://github.com/ticky))
* Opt-in experimental `resolve-commit-after-checkout` flag to resolve `BUILDKITE_COMMIT` refs (e.g. "HEAD") to a commit hash [#1256](https://github.com/buildkite/agent/pull/1256) ([jayco](https://github.com/jayco))
* Experimental: Build & publish RPM ARM64 package for aarch64 [#1243](https://github.com/buildkite/agent/pull/1243) ([chloeruka](https://github.com/chloeruka)) [#1241](https://github.com/buildkite/agent/pull/1241) ([chloeruka](https://github.com/chloeruka))

### Changed
* Stop building i386 for darwin after 14 years of amd64 Mac hardware [#1238](https://github.com/buildkite/agent/pull/1238) ([pda](https://github.com/pda))
* Updated github.com/urfave/cli to v2 - this is the CLI framework we use for agent commands. [#1233](https://github.com/buildkite/agent/pull/1233) ([yob](https://github.com/yob)) [#1250](https://github.com/buildkite/agent/pull/1250) ([yob](https://github.com/yob))
* Send the reported system and machine names when fetching latest release [#1240](https://github.com/buildkite/agent/pull/1240) ([ticky](https://github.com/ticky))
* Bump build environment from [go](https://github.com/golang/go) 1.14.2 to 1.14.7 [#1235](https://github.com/buildkite/agent/pull/1235) ([yob](https://github.com/yob)) [#1262](https://github.com/buildkite/agent/pull/1262) ([yob](https://github.com/yob))
* Update [aws-sdk-go](https://github.com/aws/aws-sdk-go) to 1.32.10 [#1234](https://github.com/buildkite/agent/pull/1234) ([yob](https://github.com/yob))

### Fixed
* `git-mirrors` experiment now only fetches branch instead of a full remote update [#1112](https://github.com/buildkite/agent/pull/1112) ([lox](https://github.com/lox))
* Hooks can introduce empty environment variables [#1232](https://github.com/buildkite/agent/pull/1232) ([pda](https://github.com/pda))
* ArtifactUploader now deduplicates upload file paths [#1268](https://github.com/buildkite/agent/pull/1268) ([pda](https://github.com/pda))
* Added additional logging to artifact uploads  [#1266](https://github.com/buildkite/agent/pull/1266) ([yob](https://github.com/yob)) [#1265](https://github.com/buildkite/agent/pull/1265) ([denbeigh2000](https://github.com/denbeigh2000)) [#1255](https://github.com/buildkite/agent/pull/1255) ([yob](https://github.com/yob))
* Fail faster when uploading an artifact > 5Gb to unsupported destinations [#1264](https://github.com/buildkite/agent/pull/1264) ([yob](https://github.com/yob))
* Job should now reliably fail when process.Run() -> err [#1261](https://github.com/buildkite/agent/pull/1261) ([sj26](https://github.com/sj26))
* Fix checkout failure when there is a file called HEAD in the repository root [#1223](https://github.com/buildkite/agent/pull/1223) ([zhenyavinogradov](https://github.com/zhenyavinogradov)) [#1260](https://github.com/buildkite/agent/pull/1260) ([pda](https://github.com/pda))
* Enable `BUILDKITE_AGENT_DEBUG_HTTP` in jobs if it's enabled in the agent process [#1251](https://github.com/buildkite/agent/pull/1251) ([yob](https://github.com/yob))
* Avoid passing nils to Printf() during HTTP Debug mode [#1252](https://github.com/buildkite/agent/pull/1252) ([yob](https://github.com/yob))
* Allow `BUILDKITE_CLEAN_CHECKOUT` to be set via hooks [#1242](https://github.com/buildkite/agent/pull/1242) ([niceking](https://github.com/niceking))
* Add optional brackets to file arg documentation [#1276](https://github.com/buildkite/agent/pull/1276) ([harrietgrace](https://github.com/harrietgrace))
* Reword artifact shasum documentation [#1229](https://github.com/buildkite/agent/pull/1229) ([vineetgopal](https://github.com/vineetgopal))
* Provide example dogstatsd integration options [#1219](https://github.com/buildkite/agent/pull/1219) ([GaryPWhite](https://github.com/GaryPWhite))
* submit basic OS info when registering from a BSD system [#1239](https://github.com/buildkite/agent/pull/1239) ([yob](https://github.com/yob))
* Various typo fixes and light refactors [#1277](https://github.com/buildkite/agent/pull/1277) ([chloeruka](https://github.com/chloeruka)) [#1271](https://github.com/buildkite/agent/pull/1271) ([pda](https://github.com/pda)) [#1244](https://github.com/buildkite/agent/pull/1244) ([pda](https://github.com/pda)) [#1224](https://github.com/buildkite/agent/pull/1224) ([plaindocs](https://github.com/plaindocs))

## [v3.22.1](https://github.com/buildkite/agent/compare/v3.22.0...v3.22.1) (2020-06-18)

### Fixed

- Wrap calls for GCP metadata in a retry [#1230](https://github.com/buildkite/agent/pull/1230) ([jayco](https://github.com/jayco))
- Accept `--experiment` flags in all buildkite-agent subcommands [#1220](https://github.com/buildkite/agent/pull/1220) ([ticky](https://github.com/ticky))
- buildkite/interpolate updated; ability to use numeric default [#1217](https://github.com/buildkite/agent/pull/1217) ([pda](https://github.com/pda))

## [v3.22.0](https://github.com/buildkite/agent/tree/v3.22.0) (2020-05-15)

[Full Changelog](https://github.com/buildkite/agent/compare/v3.21.1...v3.22.0)

### Changed

- Experiment: `normalised-upload-paths` Normalise upload path to Unix/URI form on Windows [#1211](https://github.com/buildkite/agent/pull/1211) (@ticky)
- Improve some outputs for error timers [#1212](https://github.com/buildkite/agent/pull/1212) (@ticky)

## [v3.21.1](https://github.com/buildkite/agent/tree/v3.21.1) (2020-05-05)

[Full Changelog](https://github.com/buildkite/agent/compare/v3.21.0...v3.21.1)

### Fixed

- Rebuild with golang 1.14.2 to fix panic on some linux kernels [#1213](https://github.com/buildkite/agent/pull/1213) (@zifnab06)

## [v3.21.0](https://github.com/buildkite/agent/tree/v3.21.0) (2020-05-05)

[Full Changelog](https://github.com/buildkite/agent/compare/v3.20.0...v3.21.0)

### Fixed

- Add a retry for errors during artifact search [#1210](https://github.com/buildkite/agent/pull/1210) (@lox)
- Fix checkout dir missing and hooks failing after failed checkout retries [#1192](https://github.com/buildkite/agent/pull/1192) (@sj26)

### Changed

- Bump golang build version to 1.14 [#1197](https://github.com/buildkite/agent/pull/1197) (@yob)
- Added 'spawn=1' with to all .cfg templates [#1175](https://github.com/buildkite/agent/pull/1175) (@drnic)
- Send more signal information back to Buildkite [#899](https://github.com/buildkite/agent/pull/899) (@lox)
- Updated artifact --help documentation [#1183](https://github.com/buildkite/agent/pull/1183) (@pda)
- Remove vendor in favor of go modules [#1117](https://github.com/buildkite/agent/pull/1117) (@lox)
- Update crypto [#1194](https://github.com/buildkite/agent/pull/1194) (@gavinelder)

## [v3.20.0](https://github.com/buildkite/agent/tree/v3.20.0) (2020-02-10)

[Full Changelog](https://github.com/buildkite/agent/compare/v3.19.0...v3.20.0)

### Changed

- Multiple plugins can provide checkout & command hooks [#1161](https://github.com/buildkite/agent/pull/1161) (@pda)

## [v3.19.0](https://github.com/buildkite/agent/tree/v3.19.0) (2020-01-30)

[Full Changelog](https://github.com/buildkite/agent/compare/v3.18.0...v3.19.0)

### Fixed

- Fix plugin execution being skipped with duplicate hook warning [#1156](https://github.com/buildkite/agent/pull/1156) (@toolmantim)
- minor changes [#1151](https://github.com/buildkite/agent/pull/1151) [#1154](https://github.com/buildkite/agent/pull/1154) [#1149](https://github.com/buildkite/agent/pull/1149)

## [v3.18.0](https://github.com/buildkite/agent/tree/v3.18.0) (2020-01-21)

[Full Changelog](https://github.com/buildkite/agent/compare/v3.17.0...v3.18.0)

### Added

- Hooks can be written in PowerShell [#1122](https://github.com/buildkite/agent/pull/1122) (@pdemirdjian)

### Changed

- Ignore multiple checkout plugin hooks [#1135](https://github.com/buildkite/agent/pull/1135) (@toolmantim)
- clicommand/annotate: demote success log from Info to Debug [#1141](https://github.com/buildkite/agent/pull/1141) (@pda)

### Fixed

- Fix AgentPool to disconnect if AgentWorker.Start fails [#1146](https://github.com/buildkite/agent/pull/1146) (@keithduncan)
- Fix run-parts usage for CentOS docker entrypoint [#1139](https://github.com/buildkite/agent/pull/1139) (@moensch)

## [v3.17.0](https://github.com/buildkite/agent/tree/v3.17.0) (2019-12-11)

[Full Changelog](https://github.com/buildkite/agent/compare/v3.16.0...v3.17.0)

### Added

- CentOS 7.x Docker image [#1137](https://github.com/buildkite/agent/pull/1137) (@moensch)
- Added --acquire-job for optionally accepting a specific job [#1138](https://github.com/buildkite/agent/pull/1138) (@keithpitt)
- Add filter to remove passwords, etc from job output [#1109](https://github.com/buildkite/agent/pull/1109) (@dbaggerman)
- Allow fetching arbitrary tag=suffix pairs from GCP/EC2 meta-data [#1067](https://github.com/buildkite/agent/pull/1067) (@plasticine)

### Fixed

- Propagate signals in intermediate bash shells [#1116](https://github.com/buildkite/agent/pull/1116) (@lox)
- Detect ansi clear lines and add ansi timestamps in ansi-timestamps experiments [#1128](https://github.com/buildkite/agent/pull/1128) (@lox)
- Added v3 for better go module support [#1115](https://github.com/buildkite/agent/pull/1115) (@sayboras)
- Convert windows paths to unix ones on artifact download [#1113](https://github.com/buildkite/agent/pull/1113) (@lox)

## [v3.16.0](https://github.com/buildkite/agent/tree/v3.16.0) (2019-10-14)

[Full Changelog](https://github.com/buildkite/agent/compare/v3.15.2...v3.16.0)

### Added

- Add ANSI timestamp output experiment [#1103](https://github.com/buildkite/agent/pull/1103) (@lox)

### Changed

- Bump golang build version to 1.13 [#1107](https://github.com/buildkite/agent/pull/1107) (@lox)
- Drop support for setting process title [#1106](https://github.com/buildkite/agent/pull/1106) (@lox)

### Fixed

- Avoid destroying the checkout on specific git errors [#1104](https://github.com/buildkite/agent/pull/1104) (@lox)

## [v3.15.2](https://github.com/buildkite/agent/tree/v3.15.2) (2019-10-10)

[Full Changelog](https://github.com/buildkite/agent/compare/v3.15.1...v3.15.2)

### Added

- Support GS credentials via BUILDKITE_GS_APPLICATION_CREDENTIALS [#1093](https://github.com/buildkite/agent/pull/1093) (@GaryPWhite)
- Add --include-retried-jobs to artifact download/shasum [#1101](https://github.com/buildkite/agent/pull/1101) (@toolmantim)

## [v3.15.1](https://github.com/buildkite/agent/tree/v3.15.1) (2019-09-30)

[Full Changelog](https://github.com/buildkite/agent/compare/v3.15.0...v3.15.1)

### Fixed

- Fix a race condition that causes panics on job accept [#1095](https://github.com/buildkite/agent/pull/1095) (@lox)

## [v3.15.0](https://github.com/buildkite/agent/tree/v3.15.0) (2019-09-17)

[Full Changelog](https://github.com/buildkite/agent/compare/v3.14.0...v3.15.0)

### Changed

- Let the agent serve a status page via HTTP. [#1066](https://github.com/buildkite/agent/pull/1066) (@philwo)
- Only execute the "command" hook once. [#1055](https://github.com/buildkite/agent/pull/1055) (@philwo)
- Fix goroutine leak and memory leak after job finishes [#1084](https://github.com/buildkite/agent/pull/1084) (@lox)
- Allow gs_downloader to use GS_APPLICATION_CREDENTIALS [#1086](https://github.com/buildkite/agent/pull/1086) (@GaryPWhite)
- Updates to `step update` and added `step get` [#1083](https://github.com/buildkite/agent/pull/1083) (@keithpitt)

## [v3.14.0](https://github.com/buildkite/agent/tree/v3.14.0) (2019-08-16)

[Full Changelog](https://github.com/buildkite/agent/compare/v3.13.2...v3.14.0)

### Fixed

- Fix progress group id in debug output [#1074](https://github.com/buildkite/agent/pull/1074) (@lox)
- Avoid os.Exit in pipeline upload command [#1070](https://github.com/buildkite/agent/pull/1070) (@lox)
- Reword the cancel-grace-timeout config option [#1071](https://github.com/buildkite/agent/pull/1071) (@toolmantim)
- Correctly log last successful heartbeat time. [#1065](https://github.com/buildkite/agent/pull/1065) (@philwo)
- Add a test that BUILDKITE_GIT_SUBMODULES is handled [#1054](https://github.com/buildkite/agent/pull/1054) (@lox)

### Changed

- Added feature to enable encryption at rest for artifacts in S3. [#1072](https://github.com/buildkite/agent/pull/1072) (@wolfeidau)
- If commit is HEAD, always use FETCH_HEAD in agent checkout [#1064](https://github.com/buildkite/agent/pull/1064) (@matthewd)
- Updated `--help` output in the README and include more stuff in the "Development" section [#1061](https://github.com/buildkite/agent/pull/1061) (@keithpitt)
- Allow signal agent sends to bootstrap on cancel to be customized [#1041](https://github.com/buildkite/agent/pull/1041) (@lox)
- buildkite/pipeline.yaml etc in pipeline upload default search [#1051](https://github.com/buildkite/agent/pull/1051) (@pda)
- Move plugin tests to table-driven tests [#1048](https://github.com/buildkite/agent/pull/1048) (@lox)

## [v3.13.2](https://github.com/buildkite/agent/tree/v3.13.2) (2019-07-20)

[Full Changelog](https://github.com/buildkite/agent/compare/v3.13.1...v3.13.2)

### Changed

- Fix panic on incorrect token [#1046](https://github.com/buildkite/agent/pull/1046) (@lox)
- Add artifactory vars to artifact upload --help output [#1042](https://github.com/buildkite/agent/pull/1042) (@harrietgrace)
- Fix buildkite-agent upload with absolute path (regression in v3.11.1) [#1044](https://github.com/buildkite/agent/pull/1044) (@petercgrant)
- Don't show vendored plugin header if none are present [#984](https://github.com/buildkite/agent/pull/984) (@lox)

## [v3.13.1](https://github.com/buildkite/agent/tree/v3.13.1) (2019-07-08)

[Full Changelog](https://github.com/buildkite/agent/compare/v3.13.0...v3.13.1)

### Changed

- Add meta-data keys command [#1039](https://github.com/buildkite/agent/pull/1039) (@lox)
- Fix bug where file upload hangs and add a test [#1036](https://github.com/buildkite/agent/pull/1036) (@lox)
- Fix memory leak in artifact uploading with FormUploader [#1033](https://github.com/buildkite/agent/pull/1033) (@lox)
- Add profile option to all cli commands [#1032](https://github.com/buildkite/agent/pull/1032) (@lox)

## [v3.13.0](https://github.com/buildkite/agent/tree/v3.13.0) (2019-06-12)

[Full Changelog](https://github.com/buildkite/agent/compare/v3.12.0...v3.13.0)

### Changed

- Quote command to git submodule foreach to fix error with git 2.20.0 [#1029](https://github.com/buildkite/agent/pull/1029) (@lox)
- Refactor api package to an interface [#1020](https://github.com/buildkite/agent/pull/1020) (@lox)

## [v3.12.0](https://github.com/buildkite/agent/tree/v3.12.0) (2019-05-22)

[Full Changelog](https://github.com/buildkite/agent/compare/v3.11.5...v3.12.0)

### Added

- Add checksums for artifactory uploaded artifacts [#961](https://github.com/buildkite/agent/pull/961) (@lox)
- Add BUILDKITE_GCS_PATH_PREFIX for the path of GCS artifacts [#1000](https://github.com/buildkite/agent/pull/1000) (@DoomGerbil)

### Changed

- Don't force set the executable bit on scripts to be set [#1001](https://github.com/buildkite/agent/pull/1001) (@kuroneko)
- Deprecate disconnect-after-job-timeout [#1009](https://github.com/buildkite/agent/pull/1009) (@lox)
- Update Ubuntu docker image to docker-compose 1.24 [#1005](https://github.com/buildkite/agent/pull/1005) (@pecigonzalo)
- Update Artifactory path parsing to support windows [#1013](https://github.com/buildkite/agent/pull/1013) (@GaryPWhite)
- Refactor: Move signal handling out of AgentPool and into start command [#1012](https://github.com/buildkite/agent/pull/1012) (@lox)
- Refactor: Simplify how we handle idle timeouts [#1010](https://github.com/buildkite/agent/pull/1010) (@lox)
- Remove api socket proxy experiment [#1019](https://github.com/buildkite/agent/pull/1019) (@lox)
- Remove msgpack experiment [#1015](https://github.com/buildkite/agent/pull/1015) (@lox)

## [v3.11.5](https://github.com/buildkite/agent/tree/v3.11.5) (2019-05-13)

[Full Changelog](https://github.com/buildkite/agent/compare/v3.11.4...v3.11.5)

### Fixed

- Fix broken signal handling [#1011](https://github.com/buildkite/agent/pull/1011) (@lox)

### Changed

- Update Ubuntu docker image to docker-compose 1.24 [#1005](https://github.com/buildkite/agent/pull/1005) (@pecigonzalo)

## [v3.11.4](https://github.com/buildkite/agent/tree/v3.11.4) (2019-05-08)

[Full Changelog](https://github.com/buildkite/agent/compare/v3.11.3...v3.11.4)

### Changed

- Fix bug where disconnect-after-idle stopped working [#1004](https://github.com/buildkite/agent/pull/1004) (@lox)

## [v3.11.3](https://github.com/buildkite/agent/tree/v3.11.3) (2019-05-08)

[Full Changelog](https://github.com/buildkite/agent/compare/v3.11.2...v3.11.3)

### Fixed

- Prevent host tags from overwriting aws/gcp tags [#1002](https://github.com/buildkite/agent/pull/1002) (@lox)

### Changed

- Replace signalwatcher package with os/signal [#998](https://github.com/buildkite/agent/pull/998) (@lox)
- Only trigger idle disconnect if all workers are idle [#999](https://github.com/buildkite/agent/pull/999) (@lox)

## [v3.11.2](https://github.com/buildkite/agent/tree/v3.11.2) (2019-04-20)

[Full Changelog](https://github.com/buildkite/agent/compare/v3.11.1...v3.11.2)

### Changed

- Send logging to stderr again [#996](https://github.com/buildkite/agent/pull/996) (@lox)

## [v3.11.1](https://github.com/buildkite/agent/tree/v3.11.1) (2019-04-20)

[Full Changelog](https://github.com/buildkite/agent/compare/v3.11.0...v3.11.1)

### Fixed

- Ensure heartbeats run until agent is stopped [#992](https://github.com/buildkite/agent/pull/992) (@lox)
- Revert "Refactor AgentConfiguration into JobRunnerConfig" to fix error accepting jobs[#993](https://github.com/buildkite/agent/pull/993) (@lox)

## [v3.11.0](https://github.com/buildkite/agent/tree/v3.11.0) (2019-04-16)

[Full Changelog](https://github.com/buildkite/agent/compare/v3.10.4...v3.11.0)

### Fixed

- Allow applying ec2 tags when config tags are empty [#990](https://github.com/buildkite/agent/pull/990) (@vanstee)
- Upload Artifactory artifacts to correct path [#989](https://github.com/buildkite/agent/pull/989) (@GaryPWhite)

### Changed

- Combine apache and nginx sources for mime types. [#988](https://github.com/buildkite/agent/pull/988) (@blueimp)
- Support log output in json [#966](https://github.com/buildkite/agent/pull/966) (@lox)
- Add git-fetch-flags [#957](https://github.com/buildkite/agent/pull/957) (@lox)

## [v3.10.4](https://github.com/buildkite/agent/tree/v3.10.4) (2019-04-05)

[Full Changelog](https://github.com/buildkite/agent/compare/v3.10.3...v3.10.4)

### Fixed

- Fix bug where logger was defaulting to debug [#974](https://github.com/buildkite/agent/pull/974) (@lox)
- Fix race condition between stop/cancel and register [#971](https://github.com/buildkite/agent/pull/971) (@lox)
- Fix incorrect artifactory upload url [#977](https://github.com/buildkite/agent/pull/977) (@GaryPWhite)

## [v3.10.3](https://github.com/buildkite/agent/tree/v3.10.3) (2019-04-02)

[Full Changelog](https://github.com/buildkite/agent/compare/v3.10.2...v3.10.3)

### Fixed

- Fix bug where ec2 tags aren't added correctly [#970](https://github.com/buildkite/agent/pull/970) (@lox)
- Fix bug where host tags overwrite other tags [#969](https://github.com/buildkite/agent/pull/969) (@lox)

## [v3.10.2](https://github.com/buildkite/agent/tree/v3.10.2) (2019-03-31)

[Full Changelog](https://github.com/buildkite/agent/compare/v3.10.1...v3.10.2)

### Fixed

- Update artifatory uploader to use the correct PUT url [#960](https://github.com/buildkite/agent/pull/960) (@GaryPWhite)

### Changed

- Refactor: Move logger.Logger to an interface [#962](https://github.com/buildkite/agent/pull/962) (@lox)
- Refactor: Move AgentWorker construction and registration out of AgentPool [#956](https://github.com/buildkite/agent/pull/956) (@lox)

## [v3.10.1](https://github.com/buildkite/agent/tree/v3.10.1) (2019-03-24)

[Full Changelog](https://github.com/buildkite/agent/compare/v3.10.0...v3.10.1)

### Fixed

- Fix long urls for artifactory integration [#955](https://github.com/buildkite/agent/pull/955) (@GaryPWhite)

## [v3.10.0](https://github.com/buildkite/agent/tree/v3.10.0) (2019-03-12)

[Full Changelog](https://github.com/buildkite/agent/compare/v3.9.1...v3.10.0)

### Added

- Experimental shared repositories (git mirrors) between checkouts [#936](https://github.com/buildkite/agent/pull/936) (@lox)
- Support disconnecting agent after it's been idle for a certain time period [#932](https://github.com/buildkite/agent/pull/932) (@lox)

### Changed

- Restart agents on SIGPIPE from systemd in systemd units [#945](https://github.com/buildkite/agent/pull/945) (@lox)

## [v3.9.1](https://github.com/buildkite/agent/tree/v3.9.1) (2019-03-06)

[Full Changelog](https://github.com/buildkite/agent/compare/v3.9.0...v3.9.1)

### Changed

- Allow the Agent API to reject header times [#938](https://github.com/buildkite/agent/pull/938) (@sj26)
- Increase pipeline upload retries on 5xx errors [#937](https://github.com/buildkite/agent/pull/937) (@toolmantim)
- Pass experiment environment vars to bootstrap [#933](https://github.com/buildkite/agent/pull/933) (@lox)

## [v3.9.0](https://github.com/buildkite/agent/tree/v3.9.0) (2019-02-23)

[Full Changelog](https://github.com/buildkite/agent/compare/v3.8.4...v3.9.0)

### Added

- Artifactory artifact support [#924](https://github.com/buildkite/agent/pull/924) (@GaryPWhite)
- Add a `--tag-from-gcp-labels` for loading agent tags from GCP [#930](https://github.com/buildkite/agent/pull/930) (@conorgil)
- Add a `--content-type` to `artifact upload` to allow specifying a content type [#912](https://github.com/buildkite/agent/pull/912) (@lox)
- Filter env used for command config out of environment [#908](https://github.com/buildkite/agent/pull/908) (@lox)
- If BUILDKITE_REPO is empty, skip checkout [#909](https://github.com/buildkite/agent/pull/909) (@lox)

### Changed

- Terminate bootstrap with unhandled signal after cancel [#890](https://github.com/buildkite/agent/pull/890) (@lox)

### Fixed

- Fix a race condition in cancellation [#928](https://github.com/buildkite/agent/pull/928) (@lox)
- Make sure checkout is removed on failure [#916](https://github.com/buildkite/agent/pull/916) (@lox)
- Ensure TempDir exists to avoid errors on windows [#915](https://github.com/buildkite/agent/pull/915) (@lox)
- Flush output immediately if timestamp-lines not on [#931](https://github.com/buildkite/agent/pull/931) (@lox)

## [v3.8.4](https://github.com/buildkite/agent/tree/v3.8.4) (2019-01-22)

[Full Changelog](https://github.com/buildkite/agent/compare/v3.8.3...v3.8.4)

### Fixed

- Fix and test another seg fault in the artifact searcher [#901](https://github.com/buildkite/agent/pull/901) (@lox)
- Fix a seg-fault in the artifact uploader [#900](https://github.com/buildkite/agent/pull/900) (@lox)

## [v3.8.3](https://github.com/buildkite/agent/tree/v3.8.3) (2019-01-18)

[Full Changelog](https://github.com/buildkite/agent/compare/v3.8.2...v3.8.3)

### Fixed

- Retry forever to upload job chunks [#898](https://github.com/buildkite/agent/pull/898) (@keithpitt)
- Resolve ssh hostname aliases before running ssh-keyscan [#889](https://github.com/buildkite/agent/pull/889) (@ticky)

## [v3.8.2](https://github.com/buildkite/agent/tree/v3.8.2) (2019-01-11)

[Full Changelog](https://github.com/buildkite/agent/compare/v3.8.1...v3.8.2)

### Changed

- Fix another segfault in artifact download [#893](https://github.com/buildkite/agent/pull/893) (@lox)

## [v3.8.1](https://github.com/buildkite/agent/tree/v3.8.1) (2019-01-11)

[Full Changelog](https://github.com/buildkite/agent/compare/v3.8.0...v3.8.1)

### Fixed

- Fixed two segfaults caused by missing loggers [#892](https://github.com/buildkite/agent/pull/892) (@lox)

## [v3.8.0](https://github.com/buildkite/agent/tree/v3.8.0) (2019-01-10)

[Full Changelog](https://github.com/buildkite/agent/compare/v3.7.0...v3.8.0)

### Fixed

- Support absolute paths on Windows for config [#881](https://github.com/buildkite/agent/pull/881) (@petemounce)

### Changed

- Show log output colors on Windows 10+ [#885](https://github.com/buildkite/agent/pull/885) (@lox)
- Better cancel signal handling and error messages in output [#860](https://github.com/buildkite/agent/pull/860) (@lox)
- Use windows console groups for process management [#879](https://github.com/buildkite/agent/pull/879) (@lox)
- Support vendored plugins [#878](https://github.com/buildkite/agent/pull/878) (@lox)
- Show agent name in logger output [#880](https://github.com/buildkite/agent/pull/880) (@lox)
- Change git-clean-flags to cleanup submodules [#875](https://github.com/buildkite/agent/pull/875) (@lox)

## [v3.7.0](https://github.com/buildkite/agent/tree/v3.7.0) (2018-12-18)

[Full Changelog](https://github.com/buildkite/agent/compare/v3.6.1...v3.7.0)

### Changed

- Fixed bug where submodules hosts weren't ssh keyscanned correctly [#876](https://github.com/buildkite/agent/pull/876) (@lox)
- Add a default port to metrics-datadog-host [#874](https://github.com/buildkite/agent/pull/874) (@lox)
- Hooks can now modify \$BUILDKITE_REPO before checkout to change the git clone or fetch address [#877](https://github.com/buildkite/agent/pull/877) (@sj26)
- Add a configurable cancel-grace-period [#700](https://github.com/buildkite/agent/pull/700) (@lox)
- Resolve BUILDKITE_COMMIT before pipeline upload [#871](https://github.com/buildkite/agent/pull/871) (@lox)

## [v3.6.1](https://github.com/buildkite/agent/tree/v3.6.1) (2018-12-13)

[Full Changelog](https://github.com/buildkite/agent/compare/v3.6.0...v3.6.1)

### Added

- Add another search path for config file on Windows [#867](https://github.com/buildkite/agent/pull/867) (@petemounce)

### Fixed

- Exclude headers from timestamp-lines output [#870](https://github.com/buildkite/agent/pull/870) (@lox)

## [v3.6.0](https://github.com/buildkite/agent/tree/v3.6.0) (2018-12-04)

[Full Changelog](https://github.com/buildkite/agent/compare/v3.5.4...v3.6.0)

### Fixed

- Fix bug that caused an extra log chunk to be sent in some cases [#845](https://github.com/buildkite/agent/pull/845) (@idledaemon)
- Don't retry checkout on build cancel [#863](https://github.com/buildkite/agent/pull/863) (@lox)
- Add buildkite-agent.cfg to docker images [#847](https://github.com/buildkite/agent/pull/847) (@lox)

### Added

- Experimental `--spawn` option to spawn multiple parallel agents [#590](https://github.com/buildkite/agent/pull/590) (@lox) - **Update:** This feature is now super stable.
- Add a linux/ppc64le build target [#859](https://github.com/buildkite/agent/pull/859) (@lox)
- Basic metrics collection for Datadog [#832](https://github.com/buildkite/agent/pull/832) (@lox)
- Added a `job update` command to make changes to a job [#833](https://github.com/buildkite/agent/pull/833) (@keithpitt)
- Remove the checkout dir if the checkout phase fails [#812](https://github.com/buildkite/agent/pull/812) (@lox)

### Changed

- Add tests around gracefully killing processes [#862](https://github.com/buildkite/agent/pull/862) (@lox)
- Removes process callbacks and moves them to job runner [#856](https://github.com/buildkite/agent/pull/856) (@lox)
- Use a channel to monitor whether process is killed [#855](https://github.com/buildkite/agent/pull/855) (@lox)
- Move to golang 1.11 [#839](https://github.com/buildkite/agent/pull/839) (@lox)
- Add a flag to disable http2 in the start command [#851](https://github.com/buildkite/agent/pull/851) (@lox)
- Use transparent for golang http2 transport [#849](https://github.com/buildkite/agent/pull/849) (@lox)

## [v3.5.4](https://github.com/buildkite/agent/tree/v3.5.4) (2018-10-24)

[Full Changelog](https://github.com/buildkite/agent/compare/v3.5.3...v3.5.4)

### Fixed

- Prevent docker image from crashing with missing config error [#847](https://github.com/buildkite/agent/pull/847) (@lox)

## [v3.5.3](https://github.com/buildkite/agent/tree/v3.5.3) (2018-10-24)

[Full Changelog](https://github.com/buildkite/agent/compare/v3.5.2...v3.5.3)

### Fixed

- Update to alpine to 3.8 in docker image [#842](https://github.com/buildkite/agent/pull/842) (@lox)
- Set BUILDKITE_AGENT_CONFIG in docker images to /buildkite [#834](https://github.com/buildkite/agent/pull/834) (@blakestoddard)
- Fix agent panics on ARM architecture [#831](https://github.com/buildkite/agent/pull/831) (@jhedev)

## [v3.5.2](https://github.com/buildkite/agent/tree/v3.5.2) (2018-10-09)

[Full Changelog](https://github.com/buildkite/agent/compare/v3.5.1...v3.5.2)

### Changed

- Fix issue where pipelines with a top-level array of steps failed [#830](https://github.com/buildkite/agent/pull/830) (@lox)

## [v3.5.1](https://github.com/buildkite/agent/tree/v3.5.1) (2018-10-08)

[Full Changelog](https://github.com/buildkite/agent/compare/v3.5.0...v3.5.1)

### Fixed

- Ensure plugin directory exists, otherwise checkout lock thrashes [#828](https://github.com/buildkite/agent/pull/828) (@lox)

## [v3.5.0](https://github.com/buildkite/agent/tree/v3.5.0) (2018-10-08)

[Full Changelog](https://github.com/buildkite/agent/compare/v3.4.0...v3.5.0)

### Fixed

- Add plugin locking before checkout [#827](https://github.com/buildkite/agent/pull/827) (@lox)
- Ensure pipeline parser maintains map order in output [#824](https://github.com/buildkite/agent/pull/824) (@lox)
- Update aws sdk [#818](https://github.com/buildkite/agent/pull/818) (@sj26)
- Fix boostrap typo [#814](https://github.com/buildkite/agent/pull/814) (@ChefAustin)

### Changed

- `annotate` takes body as an arg, or reads from a pipe [#813](https://github.com/buildkite/agent/pull/813) (@sj26)
- Respect pre-set BUILDKITE_BUILD_CHECKOUT_PATH [#806](https://github.com/buildkite/agent/pull/806) (@lox)
- Add time since last successful heartbeat/ping [#810](https://github.com/buildkite/agent/pull/810) (@lox)
- Updating launchd templates to only restart on error [#804](https://github.com/buildkite/agent/pull/804) (@lox)
- Allow more time for systemd graceful stop [#819](https://github.com/buildkite/agent/pull/819) (@lox)

## [v3.4.0](https://github.com/buildkite/agent/tree/v3.4.0) (2018-07-18)

[Full Changelog](https://github.com/buildkite/agent/compare/v3.3.0...v3.4.0)

### Changed

- Add basic plugin definition parsing [#748](https://github.com/buildkite/agent/pull/748) (@lox)
- Allow specifying which phases bootstrap should execute [#799](https://github.com/buildkite/agent/pull/799) (@lox)
- Warn in bootstrap when protected env are used [#796](https://github.com/buildkite/agent/pull/796) (@lox)
- Cancellation on windows kills bootstrap subprocesses [#795](https://github.com/buildkite/agent/pull/795) (@amitsaha)

## [v3.3.0](https://github.com/buildkite/agent/tree/v3.3.0) (2018-07-11)

[Full Changelog](https://github.com/buildkite/agent/compare/v3.2.1...v3.3.0)

### Added

- Allow tags from the host to be automatically added with --add-host-tags [#791](https://github.com/buildkite/agent/pull/791) (@lox)
- Allow --no-plugins=false to force plugins on [#790](https://github.com/buildkite/agent/pull/790) (@lox)

## [v3.2.1](https://github.com/buildkite/agent/tree/v3.2.1) (2018-06-28)

[Full Changelog](https://github.com/buildkite/agent/compare/v3.2.0...v3.2.1)

### Changed

- Remove the checkout dir when git clean fails [#786](https://github.com/buildkite/agent/pull/786) (@lox)
- Add a --dry-run to pipeline upload that dumps json [#781](https://github.com/buildkite/agent/pull/781) (@lox)
- Support PTY under OpenBSD [#785](https://github.com/buildkite/agent/pull/785) (@derekmarcotte) [#787](https://github.com/buildkite/agent/pull/787) (@derekmarcotte)
- Experiments docs and experiment cleanup [#771](https://github.com/buildkite/agent/pull/771) (@lox)

## [v3.2.0](https://github.com/buildkite/agent/tree/v3.2.0) (2018-05-25)

[Full Changelog](https://github.com/buildkite/agent/compare/v3.1.2...v3.2.0)

### Changed

- Propagate exit code > 1 out of failing hooks [#768](https://github.com/buildkite/agent/pull/768) (@lox)
- Fix broken list parsing in cli arguments --tags and --experiments [#772](https://github.com/buildkite/agent/pull/772) (@lox)
- Add a virtual provides to the RPM package [#737](https://github.com/buildkite/agent/pull/737) (@jnewbigin)
- Clean up docker image building [#755](https://github.com/buildkite/agent/pull/755) (@lox)
- Don't trim whitespace from the annotation body [#766](https://github.com/buildkite/agent/pull/766) (@petemounce)

## [v3.1.2](https://github.com/buildkite/agent/tree/v3.1.2) (2018-05-10)

[Full Changelog](https://github.com/buildkite/agent/compare/v3.1.1...v3.1.2)

### Changed

- Experiment: Pass jobs an authenticated unix socket rather than an access token [#759](https://github.com/buildkite/agent/pull/759) (@lox)
- Remove buildkite:git:branch meta-data [#753](https://github.com/buildkite/agent/pull/753) (@sj26)
- Set TERM and PWD for commands that get executed in shell [#751](https://github.com/buildkite/agent/pull/751) (@lox)

### Fixed

- Avoid pausing after job has finished [#764](https://github.com/buildkite/agent/pull/764) (@sj26)

## [v3.1.1](https://github.com/buildkite/agent/tree/v3.1.1) (2018-05-02)

[Full Changelog](https://github.com/buildkite/agent/compare/v3.1.0...v3.1.1)

### Fixed

- Fix stdin detection for output redirection [#750](https://github.com/buildkite/agent/pull/750) (@lox)

## [v3.1.0](https://github.com/buildkite/agent/tree/v3.1.0) (2018-05-01)

[Full Changelog](https://github.com/buildkite/agent/compare/v3.0.1...v3.1.0)

### Changed

- Add ubuntu docker image [#749](https://github.com/buildkite/agent/pull/749) (@lox)
- Support `--no-interpolation` option in `pipeline upload` [#733](https://github.com/buildkite/agent/pull/733) (@lox)
- Bump our Docker image base to alpine v3.7 [#745](https://github.com/buildkite/agent/pull/745) (@sj26)
- Better error for multiple file args to artifact upload [#740](https://github.com/buildkite/agent/pull/740) (@toolmantim)

## [v3.0.1](https://github.com/buildkite/agent/tree/v3.0.1) (2018-04-17)

[Full Changelog](https://github.com/buildkite/agent/compare/v3.0.0...v3.0.1)

### Changed

- Don't set Content-Encoding on s3 upload [#732](@lox)

## [v3.0.0](https://github.com/buildkite/agent/tree/v3.0.0) (2018-04-03)

[Full Changelog](https://github.com/buildkite/agent/compare/v3.0-beta.44...v3.0.0)

No changes

## [v3.0-beta.44](https://github.com/buildkite/agent/tree/v3.0-beta.44) (2018-04-03)

[Full Changelog](https://github.com/buildkite/agent/compare/v3.0-beta.43...v3.0-beta.44)

### Fixed

- Normalize the `bootstrap-script` command using a new `commandpath` normalization [#714](https://github.com/buildkite/agent/pull/714) (@keithpitt)

### Changed

- Install windows binary to c:\buildkite-agent\bin [#713](https://github.com/buildkite/agent/pull/713) (@lox)

## [v3.0-beta.43](https://github.com/buildkite/agent/tree/v3.0-beta.43) (2018-04-03)

[Full Changelog](https://github.com/buildkite/agent/compare/v3.0-beta.42...v3.0-beta.43)

### Changed

- Prettier bootstrap output 💅🏻 [#708](https://github.com/buildkite/agent/pull/708) (@lox)
- Only run git submodule operations if there is a .gitmodules [#704](https://github.com/buildkite/agent/pull/704) (@lox)
- Add an agent config for no-local-hooks [#707](https://github.com/buildkite/agent/pull/707) (@lox)
- Build docker image as part of agent pipeline [#701](https://github.com/buildkite/agent/pull/701) (@lox)
- Windows install script [#699](https://github.com/buildkite/agent/pull/699) (@lox)
- Expose no-git-submodules config and arg to start [#698](https://github.com/buildkite/agent/pull/698) (@lox)

## [v3.0-beta.42](https://github.com/buildkite/agent/tree/v3.0-beta.42) (2018-03-20)

[Full Changelog](https://github.com/buildkite/agent/compare/v3.0-beta.41...v3.0-beta.42)

### Fixed

- Preserve types in pipeline.yml [#696](https://github.com/buildkite/agent/pull/696) (@lox)

## [v3.0-beta.41](https://github.com/buildkite/agent/tree/v3.0-beta.41) (2018-03-16)

[Full Changelog](https://github.com/buildkite/agent/compare/v3.0-beta.40...v3.0-beta.41)

### Added

- Retry failed checkouts [#670](https://github.com/buildkite/agent/pull/670) (@lox)

### Changed

- Write temporary batch scripts for Windows/CMD.EXE [#692](https://github.com/buildkite/agent/pull/692) (@lox)
- Enabling `no-command-eval` will also disable use of plugins [#690](https://github.com/buildkite/agent/pull/690) (@keithpitt)
- Support plugins that have a `null` config [#691](https://github.com/buildkite/agent/pull/691) (@keithpitt)
- Handle upgrading bootstrap-path from old 2.x shell script [#580](https://github.com/buildkite/agent/pull/580) (@lox)
- Show plugin commit if it's already installed [#685](https://github.com/buildkite/agent/pull/685) (@keithpitt)
- Handle windows paths in all usage of shellwords parsing [#686](https://github.com/buildkite/agent/pull/686) (@lox)
- Make NormalizeFilePath handle empty strings and windows [#688](https://github.com/buildkite/agent/pull/688) (@lox)
- Retry ssh-keyscans on error or blank output [#687](https://github.com/buildkite/agent/pull/687) (@keithpitt)
- Quote and escape env-file values [#682](https://github.com/buildkite/agent/pull/682) (@lox)
- Prevent incorrect corrupt git checkout detection on fresh checkout dir creation [#681](https://github.com/buildkite/agent/pull/681) (@lox)
- Only keyscan git/ssh urls [#675](https://github.com/buildkite/agent/pull/675) (@lox)
- Fail the job when no command is provided in the default command phase [#678](https://github.com/buildkite/agent/pull/678) (@keithpitt)
- Don't look for powershell hooks since we don't support them yet [#679](https://github.com/buildkite/agent/pull/679) (@keithpitt)
- Exit when artifacts can't be found for downloading [#676](https://github.com/buildkite/agent/pull/676) (@keithpitt)
- Run scripts via the shell, rather than invoking with exec [#673](https://github.com/buildkite/agent/pull/673) (@lox)
- Rename no-automatic-ssh-fingerprint-verification to no-ssh-keyscan [#671](https://github.com/buildkite/agent/pull/671) (@lox)

### Fixed

- Parse pipeline.yml env block in order [#668](https://github.com/buildkite/agent/pull/668) (@lox)
- Bootstrap shouldn't panic if plugin checkout fails [#672](https://github.com/buildkite/agent/pull/672) (@lox)

## [v3.0-beta.40](https://github.com/buildkite/agent/tree/v3.0-beta.40) (2018-03-07)

[Full Changelog](https://github.com/buildkite/agent/compare/v3.0-beta.39...v3.0-beta.40)

### Changed

- Commands are no longer written to temporary script files before execution [#648](https://github.com/buildkite/agent/pull/648) (@lox)
- Support more complex types in plugin config [#658](https://github.com/buildkite/agent/pull/658) (@lox)

### Added

- Write an env-file for the bootstrap [#643](https://github.com/buildkite/agent/pull/643) (@DazWorrall)
- Allow the shell interpreter to be configured [#648](https://github.com/buildkite/agent/pull/648) (@lox)

### Fixed

- Fix stdin detection on windows [#665](https://github.com/buildkite/agent/pull/665) (@lox)
- Check hook scripts get written to disk without error [#652](https://github.com/buildkite/agent/pull/652) (@sj26)

## [v3.0-beta.39](https://github.com/buildkite/agent/tree/v3.0-beta.39) (2018-01-31)

[Full Changelog](https://github.com/buildkite/agent/compare/v3.0-beta.38...v3.0-beta.39)

### Fixed

- Fix bug failing artifact upload glob would cause later globs to fail [\#620](https://github.com/buildkite/agent/pull/620) (@lox)
- Fix race condition in process management [\#618](https://github.com/buildkite/agent/pull/618) (@lox)
- Support older git versions for submodule commands [\#628](https://github.com/buildkite/agent/pull/628) (@lox)
- Lots of windows fixes and tests! [\#630](https://github.com/buildkite/agent/pull/630) [\#631](https://github.com/buildkite/agent/pull/631) [\#632](https://github.com/buildkite/agent/pull/632)

### Added

- Support for Bash for Windows for plugins and hooks! [\#636](https://github.com/buildkite/agent/pull/636) (@lox)
- Correct mimetypes for .log files [\#635](https://github.com/buildkite/agent/pull/635) (@DazWorrall)
- Usable Content-Disposition for GCE uploaded artifacts [\#640](https://github.com/buildkite/agent/pull/640) (@DazWorrall)
- Experiment for retrying checkout on failure [\#613](https://github.com/buildkite/agent/pull/613) (@lox)
- Skip local hooks when BUILDKITE_NO_LOCAL_HOOKS is set [\#622](https://github.com/buildkite/agent/pull/622) (@lox)

### Changed

- Bootstrap shell commands output stderr now [\#626](https://github.com/buildkite/agent/pull/626) (@lox)

## [v2.6.9](https://github.com/buildkite/agent/releases/tag/v2.6.9) (2018-01-18)

[Full Changelog](https://github.com/buildkite/agent/compare/v2.6.8...v2.6.9)

### Added

- Implement `BUILDKITE_CLEAN_CHECKOUT`, `BUILDKITE_GIT_CLONE_FLAGS` and `BUILDKITE_GIT_CLEAN_FLAGS` in bootstrap.bat [\#610](https://github.com/buildkite/agent/pull/610) (@solemnwarning)

### Fixed

- Fix unbounded memory usage in artifact uploads (#493)

## [v3.0-beta.38](https://github.com/buildkite/agent/tree/v3.0-beta.38) (2018-01-10)

[Full Changelog](https://github.com/buildkite/agent/compare/v3.0-beta.37...v3.0-beta.38)

### Fixed

- Fix bug where bootstrap with pty hangs on macOS [\#614](https://github.com/buildkite/agent/pull/614) (@lox)

## [v3.0-beta.37](https://github.com/buildkite/agent/tree/v3.0-beta.37) (2017-12-07)

[Full Changelog](https://github.com/buildkite/agent/compare/v3.0-beta.36...v3.0-beta.37)

### Fixed

- Fixed bug where agent uploads fail if no files match [\#600](https://github.com/buildkite/agent/pull/600) (@lox)
- Fixed bug where timestamps are incorrectly appended to header expansions [\#597](https://github.com/buildkite/agent/pull/597)

## [v3.0-beta.36](https://github.com/buildkite/agent/tree/v3.0-beta.36) (2017-11-23)

[Full Changelog](https://github.com/buildkite/agent/compare/v3.0-beta.35...v3.0-beta.36)

### Added

- Don't retry pipeline uploads on invalid pipelines [\#589](https://github.com/buildkite/agent/pull/589) (@DazWorrall)
- A vagrant box for windows testing [\#583](https://github.com/buildkite/agent/pull/583) (@lox)
- Binary is build with golang 1.9.2

### Fixed

- Fixed bug where malformed pipelines caused infinite loop [\#585](https://github.com/buildkite/agent/pull/585) (@lox)

## [v3.0-beta.35](https://github.com/buildkite/agent/tree/v3.0-beta.35) (2017-11-13)

[Full Changelog](https://github.com/buildkite/agent/compare/v3.0-beta.34...v3.0-beta.35)

### Added

- Support nested interpolated variables [\#578](https://github.com/buildkite/agent/pull/578) (@lox)
- Check for corrupt git repository before checkout [\#574](https://github.com/buildkite/agent/pull/574) (@lox)

### Fixed

- Fix bug where non-truthy bool arguments failed silently [\#582](https://github.com/buildkite/agent/pull/582) (@lox)
- Pass working directory changes between hooks [\#577](https://github.com/buildkite/agent/pull/577) (@lox)
- Kill cancelled tasks with taskkill on windows [\#575](https://github.com/buildkite/agent/pull/575) (@adill)
- Support hashed hosts in ssh known_hosts [\#579](https://github.com/buildkite/agent/pull/579) (@lox)

## [v3.0-beta.34](https://github.com/buildkite/agent/tree/v3.0-beta.34) (2017-10-19)

[Full Changelog](https://github.com/buildkite/agent/compare/v3.0-beta.33...v3.0-beta.34)

### Fixed

- Fix bug where pipeline upload doesn't get environment passed correctly [\#567](https://github.com/buildkite/agent/pull/567) (@lox)
- Only show "Running hook" if one exists [\#566](https://github.com/buildkite/agent/pull/566) (@lox)
- Fix segfault when using custom artifact bucket and EC2 instance role credentials [\#563](https://github.com/buildkite/agent/pull/563) (@sj26)
- Fix ssh keyscan of hosts with custom ports [\#565](https://github.com/buildkite/agent/pull/565) (@sj26)

## [v2.6.7](https://github.com/buildkite/agent/releases/tag/v2.6.7) (2017-11-13)

[Full Changelog](https://github.com/buildkite/agent/compare/v2.6.6...v2.6.7)

### Added

- Check for corrupt git repository before checkout [\#556](https://github.com/buildkite/agent/pull/556) (@lox)

### Fixed

- Kill cancelled tasks with taskkill on windows [\#571](https://github.com/buildkite/agent/pull/571) (@adill)

## [v2.6.6](https://github.com/buildkite/agent/releases/tag/v2.6.6) (2017-10-09)

[Full Changelog](https://github.com/buildkite/agent/compare/v2.6.5...v2.6.6)

### Fixed

- Backported new globbing library to fix "too many open files" during globbing [\#539](https://github.com/buildkite/agent/pull/539) (@sj26 & @lox)

## [v3.0-beta.33](https://github.com/buildkite/agent/tree/v3.0-beta.33) (2017-10-05)

[Full Changelog](https://github.com/buildkite/agent/compare/v3.0-beta.32...v3.0-beta.33)

### Added

- Interpolate env block before rest of pipeline.yml [\#552](https://github.com/buildkite/agent/pull/552) (@lox)

### Fixed

- Build hanging after git checkout [\#558](https://github.com/buildkite/agent/issues/558)

## [v3.0-beta.32](https://github.com/buildkite/agent/tree/v3.0-beta.32) (2017-09-25)

[Full Changelog](https://github.com/buildkite/agent/compare/v3.0-beta.31...v3.0-beta.32)

### Added

- Add --no-plugins option to agent [\#540](https://github.com/buildkite/agent/pull/540) (@lox)
- Support docker environment vars from v2 [\#545](https://github.com/buildkite/agent/pull/545) (@lox)

### Changed

- Refactored bootstrap to be more testable / maintainable [\#514](https://github.com/buildkite/agent/pull/514) [\#530](https://github.com/buildkite/agent/pull/530) [\#536](https://github.com/buildkite/agent/pull/536) [\#522](https://github.com/buildkite/agent/pull/522) (@lox)
- Add BUILDKITE_GCS_ACCESS_HOST for GCS Host choice [\#532](https://github.com/buildkite/agent/pull/532) (@jules2689)
- Prefer plugin, local, global and then default for hooks [\#549](https://github.com/buildkite/agent/pull/549) (@lox)
- Integration tests for v3 [\#548](https://github.com/buildkite/agent/pull/548) (@lox)
- Add docker integration tests [\#547](https://github.com/buildkite/agent/pull/547) (@lox)
- Use latest golang 1.9 [\#541](https://github.com/buildkite/agent/pull/541) (@lox)
- Faster globbing with go-zglob [\#539](https://github.com/buildkite/agent/pull/539) (@lox)
- Consolidate Environment into env package (@lox)

### Fixed

- Fix bug where ssh-keygen error causes agent to block [\#521](https://github.com/buildkite/agent/pull/521) (@lox)
- Pre-exit hook always fires now

## [v3.0-beta.31](https://github.com/buildkite/agent/tree/v3.0-beta.31) (2017-08-14)

[Full Changelog](https://github.com/buildkite/agent/compare/v3.0-beta.30...v3.0-beta.31)

### Fixed

- Support paths in BUILDKITE_ARTIFACT_UPLOAD_DESTINATION [\#519](https://github.com/buildkite/agent/pull/519) (@lox)

## [v3.0-beta.30](https://github.com/buildkite/agent/tree/v3.0-beta.30) (2017-08-11)

[Full Changelog](https://github.com/buildkite/agent/compare/v3.0-beta.29...v3.0-beta.30)

### Fixed

- Agent is prompted to verify remote server authenticity when cloning submodule from unkown host [\#503](https://github.com/buildkite/agent/issues/503)
- Windows agent cannot find git executable \(Environment variable/Path issue?\) [\#487](https://github.com/buildkite/agent/issues/487)
- ssh-keyscan doesn't work for submodules on a different host [\#411](https://github.com/buildkite/agent/issues/411)
- Fix boolean plugin config parsing [\#508](https://github.com/buildkite/agent/pull/508) (@toolmantim)

### Changed

- Stop making hook files executable [\#515](https://github.com/buildkite/agent/pull/515) (@yeungda-rea)
- Switch to yaml.v2 as the YAML parser [\#511](https://github.com/buildkite/agent/pull/511) (@keithpitt)
- Add submodule remotes to known_hosts [\#509](https://github.com/buildkite/agent/pull/509) (@lox)

## 3.0-beta.29 - 2017-07-18

### Added

- Added a `--timestamp-lines` option to `buildkite-agent start` that will insert RFC3339 UTC timestamps at the beginning of each log line. The timestamps are not applied to header lines. [#501](@lox)
- Ctrl-c twice will force kill the agent [#499](@lox)
- Set the content encoding on artifacts uploaded to s3 [#494] (thanks @airhorns)
- Output fetched commit sha during git fetch for pull request [#505](@sj26)

### Changed

- Migrate the aging goamz library to the latest aws-sdk [#474](@lox)

## 2.6.5 - 2017-07-18

### Added

- 🔍 Output fetched commit sha during git fetch for pull request [#505]

## 3.0-beta.28 - 2017-06-23

### Added

- 🐞 The agent will now poll the AWS EC2 Tags API until it finds some tags to apply before continuing. In some cases, the agent will start and connect to Buildkite before the tags are available. The timeout for this polling can be configured with --wait-for-ec2-tags-timeout (which defaults to 10 seconds) #492

### Fixed

- 🐛 Fixed 2 Windows bugs that caused all jobs that ran through our built-in buildkite-agent bootstrap command to fail #496

## 2.6.4 - 2017-06-16

### Added

- 🚀 The buildkite-agent upstart configuration will now source /etc/default/buildkite-agent before starting the agent process. This gives you an opportunity to configure the agent outside of the standard buildkite-agent.conf file

## 3.0-beta.27 - 2017-05-31

### Added

- Allow pipeline uploads when no-command-eval is true

### Fixed

- 🐞 Fixes to a few more edge cases when exported environment variables from hooks would include additional quotes #484
- Apt server misconfigured - `Packages` reports wrong sizes/hashes
- Rewrote `export -p` parser to support multiple line env vars

## 3.0-beta.26 - 2017-05-29

### Fixed

- 🤦‍♂️ We accidentally skipped a beta version, there's no v3.0-beta.25! Doh!
- 🐛 Fixed an issue where some environment variables exported from environment hooks would have new lines appended to the end

## 3.0-beta.24 - 2017-05-26

### Added

- 🚀 Added an --append option to buildkite-agent annotate that allows you to append to the body of an existing annotation

### Fixed

- 🐛 Fixed an issue where exporting multi-line environment variables from a hook would truncate everything but the first line

## 3.0-beta.23 - 2017-05-10

### Added

- 🚀 New command buildkite-agent annotate that gives you the power to annotate a build page with information from your pipelines. This feature is currently experimental and the CLI command API may change before an official 3.0 release

## 2.6.3 - 2017-05-04

### Added

- Added support for local and global pre-exit hooks (#466)

## 3.0-beta.22 - 2017-05-04

### Added

- Renames --meta-data to --tags (#435). --meta-data will be removed in v4, and v3 versions will now show a deprecation warning.
- Fixes multiple signals not being passed to job processes (#454)
- Adds binaries for OpenBSD (#463) and DragonflyBSD (#462)
- Adds support for local and global pre-exit hooks (#465)

## 2.6.2 - 2017-05-02

### Fixed

- Backport #381 to stable: Retries for fetching EC2 metadata and tags. #461

### Added

- Add OpenBSD builds

## 2.6.1 - 2017-04-13

### Removed

- Reverted #451 as it introduced a regression. Will re-think this fix and push it out again in another release after we do some more testing

## 3.0-beta.21 - 2017-04-13

### Removed

- Reverts the changes made in #448 as it seemed to introduce a regression. We'll rethink this change and push it out in another release.

## 2.6.0 - 2017-04-13

### Fixed

- Use /bin/sh rather than /bin/bash when executing commands. This allows use in environments that don't have bash, such as Alpine Linux.

## 3.0-beta.20 - 2017-04-13

### Added

- Add plugin support for HTTP repositories with .git extensions [#447]
- Run the global environment hook before checking out plugins [#445]

### Changed

- Use /bin/sh rather than /bin/bash when executing commands. This allows use in environments that don't have bash, such as Alpine Linux. (#448)

## 3.0-beta.19 - 2017-03-29

### Added

- `buildkite-agent start --disconnect-after-job` will run the agent, and automatically disconnect after running its first job. This has sometimes been referred to as "one shot" mode and is useful when you spin up an environment per-job and want the agent to automatically disconnect once it's finished its job
- `buildkite-agent start --disconnect-after-job-timeout` is the time in seconds the agent will wait for that first job to be assigned. The default value is 120 seconds (2 minutes). If a job isn't assigned to the agent after this time, it will automatically disconnect and the agent process will stop.

## 3.0-beta.18 - 2017-03-27

### Fixed

- Fixes a bug where log output would get sometimes get corrupted #441

## 2.5.1 - 2017-03-27

### Fixed

- Fixes a bug where log output would get sometimes get corrupted #441

## 3.0-beta.17 - 2017-03-23

### Added

- You can now specify a custom artifact upload destination with BUILDKITE_ARTIFACT_UPLOAD_DESTINATION #421
- git clean is now performed before and after the git checkout operation #418
- Update our version of lockfile which should fixes issues with running multiple agents on the same server #428
- Fix the start script for Debian wheezy #429
- The buildkite-agent binary is now built with Golang 1.8 #433
- buildkite-agent meta-data get now supports --default flag that allows you to return a default value instead of an error if the remote key doesn't exist #440

## [2.5] - 2017-03-23

### Added

- buildkite-agent meta-data get now supports --default flag that allows you to return a default value instead of an error if the remote key doesn't exist #440

## 2.4.1 - 2017-03-20

### Fixed

- 🐞 Fixed a bug where ^^^ +++ would be prefixed with a timestamp when ---timestamp-lines was enabled #438

## [2.4] - 2017-03-07

### Added

- Added a new option --timestamp-lines option to buildkite-agent start that will insert RFC3339 UTC timestamps at the beginning of each log line. The timestamps are not applied to header lines. #430

### Changed

- Go 1.8 [#433]
- Switch to govendor for dependency tracking [#432]
- Backport Google Cloud Platform meta-data to 2.3 stable agent [#431]

## 3.0-beta.16 - 2016-12-04

### Fixed

- "No command eval" mode now makes sure commands are inside the working directory 🔐
- Scripts which are already executable won't be chmoded 🔏

## 2.3.2 - 2016-11-28

### Fixed

- 🐝 Fixed an edge case that causes the agent to panic and exit if more lines are read a process after it's finished

## 2.3.1 - 2016-11-17

### Fixed

- More resilient init.d script (#406)
- Only lock if locks are used by the system
- More explicit su with --shell option

## 3.0-beta.15 - 2016-11-16

### Changed

- The agent now receives its "job status interval" from the Agent API (the number of seconds between checking if its current job has been remotely canceled)

## 3.0-beta.14 - 2016-11-11

### Fixed

- Fixed a race condition where the agent would pick up another job to run even though it had been told to gracefully stop (PR #403 by @grosskur)
- Fixed path to ssh-keygen for Windows (PR #401 by @bendrucker)

## [2.3] - 2016-11-10

### Fixed

- Fixed a race condition where the agent would pick up another job to run even though it had been told to gracefully stop (PR #403 by @grosskur)

## 3.0-beta.13 - 2016-10-21

### Added

- Refactored how environment variables are interpolated in the agent
- The buildkite-agent pipeline upload command now looks for .yaml files as well
- Support for the steps.json file has been removed

## 3.0-beta.12 - 2016-10-14

### Added

- Updated buildkite-agent bootstrap for Windows so that commands won't keep running if one of them fail (similar to Bash's set -e) behaviour #392 (thanks @essen)

## 3.0-beta.11 - 2016-10-04

### Added

- AWS EC2 meta-data tagging is now more resilient and will retry on failure (#381)
- Substring expansion works for variables in pipeline uploads, like \${BUILDKITE_COMMIT:0:7} will return the first seven characters of the commit SHA (#387)

## 3.0-beta.10 - 2016-09-21

### Added

- The buildkite-agent binary is now built with Golang 1.7 giving us support for macOS Sierra
- The agent now talks HTTP2 making calls to the Agent API that little bit faster
- The binary is a statically compiled (no longer requiring libc)
- meta-data-ec2 and meta-data-ec2-tags can now be configured using BUILDKITE_AGENT_META_DATA_EC2 and BUILDKITE_AGENT_META_DATA_EC2_TAGS environment variables

## [2.2] - 2016-09-21

### Added

- The buildkite-agent binary is now built with Golang 1.7 giving us support for macOS Sierra
- The agent now talks HTTP2 making calls to the Agent API that little bit faster
- The binary is a statically compiled (no longer requiring libc)
- meta-data-ec2 and meta-data-ec2-tags can now be configured using BUILDKITE_AGENT_META_DATA_EC2 and BUILDKITE_AGENT_META_DATA_EC2_TAGS environment variables

### Changed

- We've removed our dependency of libc for greater compatibly across \*nix systems which has had a few side effects:
  We've had to remove support for changing the process title when an agent starts running a job. This feature has only ever been available to users running 64-bit ubuntu, and required us to have a dependency on libc. We'd like to bring this feature back in the future in a way that doesn't have us relying on libc
- The agent will now use Golangs internal DNS resolver instead of the one on your system. This probably won't effect you in any real way, unless you've setup some funky DNS settings for agent.buildkite.com

## 3.0-beta.9 - 2016-08-18

### Added

- Allow fetching meta-data from Google Cloud metadata #369 (Thanks so much @grosskur)

## 2.1.17 - 2016-08-11

### Fixed

- Fix some compatibility with older Git versions 🕸

## 3.0-beta.8 - 2016-08-09

### Fixed

- Make bootstrap actually use the global command hook if it exists #365

## 3.0-beta.7 - 2016-08-05

### Added

- Support plugin array configs f989cde
- Include bootstrap in the help output 7524ffb

### Fixed

- Fixed a bug where we weren't stripping ANSI colours in build log headers 6611675
- Fix Content-Type for Google Cloud Storage API calls #361 (comment)

## 2.1.16 - 2016-08-04

### Fixed

- 🔍 SSH key scanning backwards compatibility with older openssh tools

## 2.1.15 - 2016-07-28

### Fixed

- 🔍 SSH key scanning fix after it got a little broken in 2.1.14, sorry!

## 2.1.14 - 2016-07-26

### Added

- 🔍 SSH key scanning should be more resilient, whether or not you hash your known hosts file
- 🏅 Commands executed by the Bootstrap script correctly preserve positional arguments and handle interpolation better
- 🌈 ANSI color sequences are a little more resilient
- ✨ Git clean and clone flags can now be supplied in the Agent configuration file or on the command line
- 📢 Docker Compose will now be a little more verbose when the Agent is in Debug mode
- 📑 $BUILDKITE_DOCKER_COMPOSE_FILE now accepts multiple files separated by a colon (:), like $PATH

## 3.0-beta.6 - 2016-06-24

### Fixed

- Fixes to the bootstrap when using relative paths #228
- Fixed hook paths on Windows #331
- Fixed default path of the pipeline.yml file on Windows #342
- Fixed issues surrounding long command definitions #334
- Fixed default bootstrap-command command for Windows #344

## 3.0-beta.5 - 2016-06-16

## [3.0-beta.3- 2016-06-01

### Added

- Added support for BUILDKITE_GIT_CLONE_FLAGS (#330) giving you the ability customise how the agent clones your repository onto your build machines. You can use this to customise the "depth" of your repository if you want faster clones BUILDKITE_GIT_CLONE_FLAGS="-v --depth 1". This option can also be configured in your buildkite-agent.cfg file using the git-clone-flags option
- BUILDKITE_GIT_CLEAN_FLAGS can now be configured in your buildkite-agent.cfg file using the git-clean-flags option (#330)
- Allow metadata value to be read from STDIN (#327). This allows you to set meta-data from files easier cat meta-data.txt | buildkite-agent meta-data set "foo"

### Fixed

- Fixed environment variable sanitisation #333

## 2.1.13 - 2016-05-30

### Added

- BUILDKITE_GIT_CLONE_FLAGS (#326) giving you the ability customise how the agent clones your repository onto your build machines. You can use this to customise the "depth" of your repository if you want faster clones `BUILDKITE_GIT_CLONE_FLAGS="-v --depth 1"`
- Allow metadata value to be read from STDIN (#327). This allows you to set meta-data from files easier `cat meta-data.txt | buildkite-agent meta-data set "foo"`

## 3.0-beta.2 - 2016-05-23

### Fixed

- Improved error logging when failing to capture the exit status for a job (#325)

## 2.1.12 - 2016-05-23

### Fixed

- Improved error logging when failing to capture the exit status for a job (#325)

## 2.1.11 - 2016-05-17

### Added

- A new --meta-data-ec2 command line flag and config option for populating agent meta-data from EC2 information (#320)
- Binaries are now published to download.buildkite.com (#318)

## 3.0-beta.1 - 2016-05-16

### Added

- New version number: v3.0-beta.1. There will be no 2.2 (the previous beta release)
- Outputs the build directory in the build log (#317)
- Don't output the env variable values that are set from hooks (#316)
- Sign packages with SHA512 (#308)
- A new --meta-data-ec2 command line flag and config option for populating agent meta-data from EC2 information (#314)
- Binaries are now published to download.buildkite.com (#318)

## 2.2-beta.4 - 2016-05-10

### Fixed

- Amazon Linux & CentOS 6 packages now start and shutdown the agent gracefully (#306) - thanks @jnewbigin
- Build headers now work even if ANSI escape codes are applied (#279)

## 2.1.10- 2016-05-09

### Fixed

- Amazon Linux & CentOS 6 packages now start and shutdown the agent gracefully (#290 #305) - thanks @jnewbigin

## 2.1.9 - 2016-05-06

### Added

- Docker Compose 1.7.x support, including docker network removal during cleanup (#300)
- Docker Compose builds now specify --pull, so base images will always attempted to be pulled (#300)
- Docker Compose command group is now expanded by default (#300)
- Docker Compose builds now only build the specified service’s image, not all images. If you want to build all set the environment variable BUILDKITE_DOCKER_COMPOSE_BUILD_ALL=true (#297)
- Step commands are now run with bash’s -o pipefail option, preventing silent failures (#301)

### Fixed

- BUILDKITE_DOCKER_COMPOSE_LEAVE_VOLUMES undefined errors in bootstrap.sh have been fixed (#283)
- Build headers now work even if ANSI escape codes are applied

## 2.2-beta.3 - 2016-03-18

### Addeed

- Git clean brokenness has been fixed in the Go-based bootstrap (#278)

## 2.1.8- 2016-03-18

### Added

- BUILDKITE_DOCKER_COMPOSE_LEAVE_VOLUMES (#274) which allows you to keep the docker-compose volumes once a job has been run

## 2.2-beta.2 - 2016-03-17

### Added

- Environment variable substitution in pipeline files (#246)
- Google Cloud Storage for artifacts (#207)
- BUILDKITE_DOCKER_COMPOSE_LEAVE_VOLUMES (#252) which allows you to keep the docker-compose volumes once a job has been run
- BUILDKITE_S3_ACCESS_URL (#261) allowing you set your own host for build artifact links. This means you can set up your own proxy/web host that sits in front of your private S3 artifact bucket, and click directly through to them from Buildkite.
- BUILDKITE_GIT_CLEAN_FLAGS (#270) allowing you to ensure all builds have completely clean checkouts using an environment hook with export BUILDKITE_GIT_CLEAN_FLAGS=-fqdx
- Various new ARM builds (#258) allowing you to run the agent on services such as Scaleway

### Fixed

- Increased many of the HTTP timeouts to ease the stampede on the agent endpoint (#259)
- Corrected bash escaping errors which could cause problems for installs to non-standard paths (#262)
- Made HTTPS the default for all artifact upload URLs (#265)
- Added Buildkite's bin dir to the end, not the start, of \$PATH (#267)
- Ensured that multiple commands separated by newlines fail as soon as a command fails (#272)

## 2.1.7- 2016-03-17

### Added

- Added support for BUILDKITE_S3_ACCESS_URL (#247) allowing you set your own host for build artifact links. This means you can set up your own proxy/web host that sits in front of your private S3 artifact bucket, and click directly through to them from Buildkite.
- Added support for BUILDKITE_GIT_CLEAN_FLAGS (#271) allowing you to ensure all builds have completely clean checkouts using an environment hook with export BUILDKITE_GIT_CLEAN_FLAGS=-fqdx
- Added support for various new ARM builds (#263) allowing you to run the agent on services such as Scaleway

### Fixed

- Updated to Golang 1.6 (26d37c5)
- Increased many of the HTTP timeouts to ease the stampede on the agent endpoint (#260)
- Corrected bash escaping errors which could cause problems for installs to non-standard paths (#266)
- Made HTTPS the default for all artifact upload URLs (#269)
- Added Buildkite's bin dir to the end, not the start, of \$PATH (#268)
- Ensured that multiple commands separated by newlines fail as soon as a command fails (#273)

## 2.1.6.1 - 2016-03-09

### Fixed

- The agent is now statically linked to glibc, which means support for Debian 7 and friends (#255)

## 2.1.6 - 2016-03-03

### Fixed

- git fetch --tags doesn't fetch branches in old git (#250)

## 2.1.5 2016-02-26

### Fixed

- Use TrimPrefix instead of TrimLeft (#203)
- Update launchd templates to use .buildkite-agent dir (#212)
- Link to docker agent in README (#225)
- Send desired signal instead of always SIGTERM (#215)
- Bootstrap script fetch logic tweaks (#243)
- Avoid upstart on Amazon Linux (#244)

## 2.2-beta.1 2015-10-20

### Changed

- Added some tests to the S3Downloader

## 2.1.4 - 2015-10-16

### Fixed

- yum.buildkite.com now shows all previous versions of the agent

## 2.1.3 - 2015-10-16

### Fixed

- Fixed problem with bootstrap.sh not resetting git checkouts correctly

## 2.1.2 - 2015-10-16

### Fixed

- Removed unused functions from the bootstrap.sh file that was causing garbage output in builds
- FreeBSD 386 machines are now supported

## 2.1.1 - 2015-10-15

### Fixed

- Fixed issue with starting the bootstrap.sh file on linux systems fork/exec error

## [2.1] - 2015-10-15

## 2.1-beta.3 - 2015-10-01

### Changed

- Added support for FreeBSD - see instructions here: https://gist.github.com/keithpitt/61acb5700f75b078f199
- Only fetch the required branch + commit when running a build
- Added support for a repository command hook
- Change the git origin when a repository URL changes
- Improved mime type coverage for artefacts
- Added support for pipeline.yml files, starting to deprecate steps.json
- Show the UUID in the log output when uploading artifacts
- Added graceful shutdown #176
- Fixed header time and artifact race conditions
- OS information is now correctly collected on Windows

## 2.1-beta.2 - 2015-08-04

### Fixed

- Optimised artifact state updating
- Dump artifact upload responses when --debug-http is used

## 2.1-beta.1 - 2015-07-30

### Fixed

- Debian packages now include the debian_version property 📦
- Artifacts are uploaded faster! We've optimised our Agent API payloads to have a smaller footprint meaning you can uploading more artifacts faster! 🚗💨
- You can now download artifacts from private S3 buckets using buildkite-artifact download ☁️
- The agent will now change its process title on linux/amd64 machines to report its current status: `buildkite-agent v2.1 (my-agent-name) [job a4f-a4fa4-af4a34f-af4]`

## 2.1-beta - 2015-07-3

## 2.0.4 - 2015-07-2

### Fixed

- Changed the format that --version returns buildkite-agent version 2.0.4, build 456 🔍

### Added

- Added post-artifact global and local hooks 🎣

## 2.0.3.761 - 2015-07-21

### Fixed

- Debian package for ARM processors
- Include the build number in the --version call

## 2.0.3 - 2015-07-21

## 2.0.1 - 2015-07-17

## [2.0] - 2015-07-14

### Added

- The binary name has changed from buildbox to buildkite-agent
- The default install location has changed from ~/.buildbox to ~/.buildkite-agent (although each installer may install in different locations)
- Agents can be configured with a config file
- Agents register themselves with a organization-wide token, you no longer need to create them via the web
- Agents now have hooks support and there should be no reason to customise the bootstrap.sh file
- There is built-in support for containerizing builds with Docker and Docker Compose
- Windows support
- There are installer packages available for most systems
- Agents now have meta-data
- Build steps select agents using key/value patterns rather than explicit agent selection
- Automatic ssh fingerprint verification
- Ability to specify commands such as rake and make instead of a path to a script
- Agent meta data can be imported from EC2 tags
- You can set a priority for the agent
- The agent now works better under flakey internet connections by retrying certain API calls
- A new command buildkite-agent artifact shasum that allows you to download the shasum of a previously uploaded artifact
- Various bug fixes and performance enhancements
- Support for storing build pipelines in repositories<|MERGE_RESOLUTION|>--- conflicted
+++ resolved
@@ -5,13 +5,12 @@
 The format is based on [Keep a Changelog](http://keepachangelog.com/en/1.0.0/)
 and this project adheres to [Semantic Versioning](http://semver.org/spec/v2.0.0.html).
 
-<<<<<<< HEAD
 ## [Unreleased]
 
 ### Added
 
 - Support for job tracing via [Datadog APM](https://www.datadoghq.com/product/apm/). To enable, either set the `tracing-backend` config or the `BUILDKITE_TRACING_BACKEND` env var to `datadog`. By default the agent will attempt to send traces to the default agent address and APM port (`127.0.0.1:8126`), but this can be configured with the `DD_AGENT_HOST` and `DD_AGENT_APM_PORT` env vars.
-=======
+
 ## [v3.24.0](https://github.com/buildkite/agent/compare/v3.23.1...v3.24.0) (2020-09-29)
 
 ### Fixed
@@ -30,7 +29,6 @@
 * Improve Apple Silicon Mac support [#1289](https://github.com/buildkite/agent/pull/1289) ([ticky](https://github.com/ticky))
 * update github.com/urfave/cli to the latest v1 release [#1287](https://github.com/buildkite/agent/pull/1287) ([yob](https://github.com/yob))
 
->>>>>>> 68f6b852
 
 ## [v3.23.1](https://github.com/buildkite/agent/compare/v3.23.0...v3.23.1) (2020-09-09)
 
